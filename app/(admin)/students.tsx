--- conflicted
+++ resolved
@@ -1,6 +1,6 @@
-<<<<<<< HEAD
-{"code":"rate-limited","message":"You have hit the rate limit. Please upgrade to keep chatting.","providerLimitHit":false,"isRetryable":true}
-=======
+
+
+
 // app/(admin)/students.tsx
 import { useEffect, useState, useCallback } from 'react';
 import {
@@ -739,4 +739,4 @@
     
 });
 
->>>>>>> d56d166b
+
